#!/usr/bin/env python3
# -*- coding: utf-8 -*-

# author : Santosh Kesiraju, Jan Svec
# e-mail : kcraj2[AT]gmail[DOT]com, kesiraju[AT]fit[DOT]vutbr[DOT]cz
#        : john.swabe[AT]gmail[DOT]com, isvecjan[AT]fit[DOT]vutbr[DOT]cz
# Date created : 29 Jun 2023
# Last modified : 29 Jun 2023

"""
"""

import os
import sys
<<<<<<< HEAD
import json
import torch
import pickle
import argparse
=======
import logging
import pickle
import json
import argparse
from functools import partial
from time import time
import numpy as np
import torch
>>>>>>> 22c98620
from transformers import GPT2LMHeadModel, GPT2TokenizerFast
from pathlib import Path
from time import time
from utils import (
    FisherTextDatasetIndep, FisherTextDatasetMaxLen,
    create_logger,
    compute_ppl_per_recording)

from utils import (
    load_key_text_file,
    create_logger,
    compute_ppl_per_recording,
)

<<<<<<< HEAD
def main():
    """main method"""

    args = parse_arguments()

    if args.download_only:
        model_id = args.model
        _ = GPT2LMHeadModel.from_pretrained(model_id)
        _ = GPT2TokenizerFast.from_pretrained(model_id)
        sys.exit(0)

    # if args.offline:
    #     os.environ["HF_HUB_OFFLINE"] = "1"
    #     os.environ["HF_DATASETS_OFFLINE"] = "1"
    #     os.environ["TRANSFORMERS_OFFLINE"] = "1"
    #     os.environ["HF_EVALUATE_OFFLINE"] = "1"

    os.makedirs(args.out_dir, exist_ok=True)

    path_out_dir = Path(args.out_dir)
    device = "cuda" if args.cuda else "cpu"

    # prepare common file prefix based on input args
    model_id = args.model
    base = os.path.basename(args.in_file).rsplit(".", 1)[0]
    context = args.context_type
    pfx = f"{model_id}_{context}_{base}"

    # Create logger
    logger = create_logger(path_out_dir / f"{pfx}.log", args.verbose)
=======

def yield_indep_sent_batches(text_ids, lengths, bsize):
    """Return batches of independent sentences"""

    logger = logging.getLogger()
    # smart batching:
    # create batches based on sentence lengths
    diff_ixs = np.diff(lengths)
    bnd_ixs = np.where(diff_ixs > 0)[0]

    j = 0
    start = 0
    end = start + bsize
    total = 0
    bno = 1  # batch number

    while start < len(text_ids):
        logger.info(
            """batch {bno:5d} length bin {lengths[start]:3d}
start ix {start:8d} : {end:8d} / {len(text_ids):8d}"""
        )
        batch_text_ids = text_ids[start:end]

        total += len(batch_text_ids)
        bno += 1
>>>>>>> 22c98620

    # Get GPU (BUT style)
    if args.cuda and args.but_gpu:
        from safe_gpu import safe_gpu
        safe_gpu.claim_gpus(logger=logger)

<<<<<<< HEAD
    # Load pre-trained model and tokenizer
    model = GPT2LMHeadModel.from_pretrained(model_id).to(device)
    tokenizer = GPT2TokenizerFast.from_pretrained(model_id)

    if args.context_type == "indep":
        dataset = FisherTextDatasetIndep(args.in_file, tokenizer, batch_size=args.bsize)
        utt_ids = dataset.utt_ids
    elif args.context_type == "max_len":
        dataset = FisherTextDatasetMaxLen(args.in_file, tokenizer, max_len=model.config.n_positions, batch_size=args.bsize)
    else:
        raise ValueError(f"Wrong set 'context_type' as {args.context_type}")
=======
        if j < len(bnd_ixs):
            if end >= bnd_ixs[j] + 1:
                end = bnd_ixs[j] + 1
                j += 1
        else:
            if end > len(text_ids):
                end = len(text_ids)

        yield batch_text_ids
>>>>>>> 22c98620

    nlls = []
    stime = time()
    with torch.no_grad():
        if args.context_type == "indep":
            for batch_text_ids in dataset:
                batch_text_ids = torch.LongTensor(batch_text_ids).to(device=device)
                target_ids = batch_text_ids.clone()

<<<<<<< HEAD
                outputs = model(batch_text_ids)
=======
def yield_max_input_len_batches(text_ids, lengths, bsize):
    """Prepare input seqs and targets based on max seq length of the model"""
>>>>>>> 22c98620

                xen_loss = torch.nn.CrossEntropyLoss(reduction='none')

                # ignore the logits for the last token
                shifted_logits = outputs.logits[..., :-1, :].contiguous()

                # ignore the targets for the first token
                shifted_targets = target_ids[..., 1:].contiguous()

                # compute cross entropy loss and return it for every token
                neg_llh = xen_loss(torch.transpose(shifted_logits, 1, 2), shifted_targets)

                # append to the list of nlls
                nlls.extend(neg_llh.cpu().numpy().tolist())
        elif args.context_type == "max_len":
            i_recording = 0
            rec_ids = []
            nsamples = 0
            act_rec = None
            for i, (batch_text_ids, rec_id, first_batch, last_batch) in enumerate(dataset):
                print(f"\r Batch: {i} , Actual rec: {act_rec} ({i_recording}/{dataset.nrecording}), Procesed sentences: {nsamples} / {dataset.nsentence}", end=" ", file=sys.stderr)
                nsamples += len(batch_text_ids)

                batch_text_ids = torch.LongTensor(batch_text_ids).to(device=device)
                target_ids = batch_text_ids.clone()

                outputs = model(batch_text_ids)

                xen_loss = torch.nn.CrossEntropyLoss(reduction='none')
                if first_batch:
                    xen_loss = torch.nn.CrossEntropyLoss(reduction='none')
                    print()
                    act_rec = rec_id[0]
                    i_recording += 1

<<<<<<< HEAD
                    # ignore the logits for the last token
                    shifted_logits = outputs.logits[..., :-1, :].contiguous()

                    # ignore the targets for the first token
                    shifted_targets = target_ids[..., 1:].contiguous()

                    # compute cross entropy loss and return it for every token
                    neg_llh = xen_loss(torch.transpose(shifted_logits, 1, 2), shifted_targets)

                    # append to the list of nlls
                    nlls.extend(neg_llh.cpu().numpy().tolist())
                    rec_ids.extend(rec_id)
                else:
                    xen_loss = torch.nn.CrossEntropyLoss(reduction='none')
                    # ignore the logits for the last token
                    shifted_logits = outputs.logits[..., :-1, :].contiguous()
=======
    # Create logger
    logger = create_logger(os.path.join(args.out_dir, f"{pfx}"), args.verbose)
    logger.info(
        "CUDA_VISIBLE_DEVICES=%s", os.environ.get("CUDA_VISIBLE_DEVICES", "NONE")
    )
>>>>>>> 22c98620

                    # ignore the targets for the first token
                    shifted_targets = target_ids[..., 1:].contiguous()

<<<<<<< HEAD
                    # compute cross entropy loss and return it for every token
                    neg_llh = xen_loss(torch.transpose(shifted_logits, 1, 2), shifted_targets)

                    # append to the list of nlls
                    nlls.extend([[_v] for _v in neg_llh[:,-1].cpu().numpy().tolist()])
                    rec_ids.extend(rec_id)
        else:
            raise NotImplementedError
        print()

    if args.context_type == "indep":
        ids = utt_ids
    elif args.context_type == "max_len":
        ids = rec_ids

    assert len(nlls) == len(ids), f"nlls {len(nlls)} != utt_ids {len(ids)}"

    rec_id2nlls, rec_id2ppl = compute_ppl_per_recording(nlls, ids)

    with open(path_out_dir / "rec_id2nlls.pkl", "wb") as fpw:
        pickle.dump(rec_id2nlls, fpw)

    with open(path_out_dir / "rec_id2ppl.json", "w", encoding="utf-8") as fpw:
        json.dump(rec_id2ppl, fpw, indent=2, ensure_ascii=False)

    logger.info(f"Saved in {args.out_dir} Time taken {time() - stime:.2f} sec")

    return 0
=======
    # Load the input text line-by-line
    # Tokenize the input text and convert to torch Tensors
    sorted_text_ids, sorted_lengths, sorted_utt_ids = load_key_text_file(
        args.in_file, tokenizer, ignore_one_tok=True
    )

    logger.info("In text lines in %s: %d", args.in_file, len(sorted_lengths))

    if context == "indep":
        logger.info(
            "Treating each sentence independently. Sentences with 1 word will be ignored."
        )
        batcher = partial(
            yield_indep_sent_batches, sorted_text_ids, sorted_lengths, args.bsize
        )

    elif context == "max_len":
        max_len = model.config.n_positions
        logger.info("Max seq length of the model is %d", max_len)

        batcher = partial(
            yield_max_input_len_batches, sorted_text_ids, sorted_lengths, args.bsize
        )

    else:
        print("Context type", context, "not implemented", file=sys.stderr)
        sys.exit()

    stime = time()
    # forward and get negative llh for each input sequence
    nlls = []
    for input_ids in batcher():
        # input ids shape: B x T  (batch, num_tokens)
        input_ids = torch.LongTensor(input_ids).to(device=device)

        # target ids shape: B X T (batch, num_tokens) - same as input
        target_ids = input_ids.clone()

        with torch.no_grad():
            outputs = model(input_ids)

            xen_loss = torch.nn.CrossEntropyLoss(reduction="none")

            # ignore the logits for the last token
            shifted_logits = outputs.logits[..., :-1, :].contiguous()

            # ignore the targets for the first token
            shifted_targets = target_ids[..., 1:].contiguous()

            # compute cross entropy loss and return it for every token
            neg_llh = xen_loss(torch.transpose(shifted_logits, 1, 2), shifted_targets)

        # extend the list of nlls
        nlls.extend(neg_llh.cpu().numpy().tolist())

    compute_ppl_per_recording(nlls, sorted_utt_ids)

    rec_id2nlls, rec_id2ppl = compute_ppl_per_recording(nlls, sorted_utt_ids)

    with open(os.path.join(args.out_dir, f"{pfx}_rec_id2nlls.pkl"), "wb") as fpw:
        pickle.dump(rec_id2nlls, fpw)

    with open(
        os.path.join(args.out_dir, f"{pfx}_rec_id2ppl.json"), "w", encoding="utf-8"
    ) as fpw:
        json.dump(rec_id2ppl, fpw, indent=2, ensure_ascii=False)

    print(f"Saved in {args.out_dir}. Time taken {(time()-stime):.2f} sec")
>>>>>>> 22c98620


def parse_arguments():
    """parse command line arguments"""

    parser = argparse.ArgumentParser(
        description=__doc__, formatter_class=argparse.ArgumentDefaultsHelpFormatter
    )
    parser.add_argument(
        "--in_file", "-in_file", "-i",
        required=True,
        help="path to input text file on which PPL shall be computed",
    )
<<<<<<< HEAD
    # parser.add_argument(
    #     "--ftype",
    #     choices=['text', 'key'],
    #     required=True,
    #     help="""input file type. text is plain text line by line,
    #     key is where first column in utterance with time_stamp (kaldi format)
    #     which will help in figuring out the chronology of utterances in
    #     in a recording""",
    # )
    parser.add_argument(
        "--out_dir", "--out_dir", "-o",
        required=True,
        help="path to out dir where results are stored",
=======
    parser.add_argument(
        "--ftype",
        choices=["key"],
        required=True,
        help="""input file type. text is plain text line by line,
                        key is where first column in utterance with time_stamp (kaldi format)
                        which will help in figuring out the chronology of utterances in
                        in a recording""",
>>>>>>> 22c98620
    )
    parser.add_argument(
        "--bsize", "--batch_size", "-bsize", "-batch_size", "--sb", "-sb",
        type=int,
        default=128,
        help="max batch size"
    )
    parser.add_argument(
        "--model", "-model", "-m",
        type=str,
        default="gpt2",
        choices=["gpt2", "gpt2-medium", "gpt2-large", "gpt2-xl"],
        help="huggingface model",
    )
    parser.add_argument(
        "--context_type", "-context_type", "--ct", "-ct",
        choices=["indep", "max_len"],
        default="indep",
        type=str,
<<<<<<< HEAD
        help="""How much context to use? indep is independent utterances, max_len is
        max length constrained by the pretrained model which could be 512 or 1024 tokens""",
=======
        help="""How much context to use? indep is independent utterances,
max_len is max length constrained by the pretrained model which could be
512 or 1024 tokens""",
>>>>>>> 22c98620
    )
    parser.add_argument("--bsize", type=int, default=128, help="max batch size")
    parser.add_argument(
        "--no_cuda",
        action="store_true",
        help="do not use cuda device, by default uses cuda",
    )
    parser.add_argument(
        "--offline",
        action="store_true",
        help="do not use internet(connection), by default yes",
    )
    parser.add_argument(
        "--download_only",
        action="store_true",
        help="Download only model from HuggingFace",
    )
    parser.add_argument(
        "--but_gpu", "-but_gpu",
        action="store_true",
        help="Use BUT's procedure for access to GPU",
    )
    parser.add_argument(
        "--verbose", "-v",
        action="store_true",
        help="print logging info on stdout",
    )
    args = parser.parse_args()

    args.cuda = not args.no_cuda

<<<<<<< HEAD
    # if args.context_type == "max_len" and args.ftype != "key":
    #     print("Input ftype must be 'key' when using 'max_len' context")
    #     sys.exit()
=======
    if args.context_type == "max_len":
        if args.ftype != "key":
            print("Input ftype must be 'key' when using 'max_len' context")
            sys.exit()
>>>>>>> 22c98620

    return args


if __name__ == "__main__":
    sys.exit(main())<|MERGE_RESOLUTION|>--- conflicted
+++ resolved
@@ -12,21 +12,10 @@
 
 import os
 import sys
-<<<<<<< HEAD
 import json
 import torch
 import pickle
 import argparse
-=======
-import logging
-import pickle
-import json
-import argparse
-from functools import partial
-from time import time
-import numpy as np
-import torch
->>>>>>> 22c98620
 from transformers import GPT2LMHeadModel, GPT2TokenizerFast
 from pathlib import Path
 from time import time
@@ -41,7 +30,6 @@
     compute_ppl_per_recording,
 )
 
-<<<<<<< HEAD
 def main():
     """main method"""
 
@@ -72,40 +60,12 @@
 
     # Create logger
     logger = create_logger(path_out_dir / f"{pfx}.log", args.verbose)
-=======
-
-def yield_indep_sent_batches(text_ids, lengths, bsize):
-    """Return batches of independent sentences"""
-
-    logger = logging.getLogger()
-    # smart batching:
-    # create batches based on sentence lengths
-    diff_ixs = np.diff(lengths)
-    bnd_ixs = np.where(diff_ixs > 0)[0]
-
-    j = 0
-    start = 0
-    end = start + bsize
-    total = 0
-    bno = 1  # batch number
-
-    while start < len(text_ids):
-        logger.info(
-            """batch {bno:5d} length bin {lengths[start]:3d}
-start ix {start:8d} : {end:8d} / {len(text_ids):8d}"""
-        )
-        batch_text_ids = text_ids[start:end]
-
-        total += len(batch_text_ids)
-        bno += 1
->>>>>>> 22c98620
 
     # Get GPU (BUT style)
     if args.cuda and args.but_gpu:
         from safe_gpu import safe_gpu
         safe_gpu.claim_gpus(logger=logger)
 
-<<<<<<< HEAD
     # Load pre-trained model and tokenizer
     model = GPT2LMHeadModel.from_pretrained(model_id).to(device)
     tokenizer = GPT2TokenizerFast.from_pretrained(model_id)
@@ -117,17 +77,6 @@
         dataset = FisherTextDatasetMaxLen(args.in_file, tokenizer, max_len=model.config.n_positions, batch_size=args.bsize)
     else:
         raise ValueError(f"Wrong set 'context_type' as {args.context_type}")
-=======
-        if j < len(bnd_ixs):
-            if end >= bnd_ixs[j] + 1:
-                end = bnd_ixs[j] + 1
-                j += 1
-        else:
-            if end > len(text_ids):
-                end = len(text_ids)
-
-        yield batch_text_ids
->>>>>>> 22c98620
 
     nlls = []
     stime = time()
@@ -137,12 +86,7 @@
                 batch_text_ids = torch.LongTensor(batch_text_ids).to(device=device)
                 target_ids = batch_text_ids.clone()
 
-<<<<<<< HEAD
                 outputs = model(batch_text_ids)
-=======
-def yield_max_input_len_batches(text_ids, lengths, bsize):
-    """Prepare input seqs and targets based on max seq length of the model"""
->>>>>>> 22c98620
 
                 xen_loss = torch.nn.CrossEntropyLoss(reduction='none')
 
@@ -178,7 +122,6 @@
                     act_rec = rec_id[0]
                     i_recording += 1
 
-<<<<<<< HEAD
                     # ignore the logits for the last token
                     shifted_logits = outputs.logits[..., :-1, :].contiguous()
 
@@ -195,18 +138,10 @@
                     xen_loss = torch.nn.CrossEntropyLoss(reduction='none')
                     # ignore the logits for the last token
                     shifted_logits = outputs.logits[..., :-1, :].contiguous()
-=======
-    # Create logger
-    logger = create_logger(os.path.join(args.out_dir, f"{pfx}"), args.verbose)
-    logger.info(
-        "CUDA_VISIBLE_DEVICES=%s", os.environ.get("CUDA_VISIBLE_DEVICES", "NONE")
-    )
->>>>>>> 22c98620
 
                     # ignore the targets for the first token
                     shifted_targets = target_ids[..., 1:].contiguous()
 
-<<<<<<< HEAD
                     # compute cross entropy loss and return it for every token
                     neg_llh = xen_loss(torch.transpose(shifted_logits, 1, 2), shifted_targets)
 
@@ -235,77 +170,6 @@
     logger.info(f"Saved in {args.out_dir} Time taken {time() - stime:.2f} sec")
 
     return 0
-=======
-    # Load the input text line-by-line
-    # Tokenize the input text and convert to torch Tensors
-    sorted_text_ids, sorted_lengths, sorted_utt_ids = load_key_text_file(
-        args.in_file, tokenizer, ignore_one_tok=True
-    )
-
-    logger.info("In text lines in %s: %d", args.in_file, len(sorted_lengths))
-
-    if context == "indep":
-        logger.info(
-            "Treating each sentence independently. Sentences with 1 word will be ignored."
-        )
-        batcher = partial(
-            yield_indep_sent_batches, sorted_text_ids, sorted_lengths, args.bsize
-        )
-
-    elif context == "max_len":
-        max_len = model.config.n_positions
-        logger.info("Max seq length of the model is %d", max_len)
-
-        batcher = partial(
-            yield_max_input_len_batches, sorted_text_ids, sorted_lengths, args.bsize
-        )
-
-    else:
-        print("Context type", context, "not implemented", file=sys.stderr)
-        sys.exit()
-
-    stime = time()
-    # forward and get negative llh for each input sequence
-    nlls = []
-    for input_ids in batcher():
-        # input ids shape: B x T  (batch, num_tokens)
-        input_ids = torch.LongTensor(input_ids).to(device=device)
-
-        # target ids shape: B X T (batch, num_tokens) - same as input
-        target_ids = input_ids.clone()
-
-        with torch.no_grad():
-            outputs = model(input_ids)
-
-            xen_loss = torch.nn.CrossEntropyLoss(reduction="none")
-
-            # ignore the logits for the last token
-            shifted_logits = outputs.logits[..., :-1, :].contiguous()
-
-            # ignore the targets for the first token
-            shifted_targets = target_ids[..., 1:].contiguous()
-
-            # compute cross entropy loss and return it for every token
-            neg_llh = xen_loss(torch.transpose(shifted_logits, 1, 2), shifted_targets)
-
-        # extend the list of nlls
-        nlls.extend(neg_llh.cpu().numpy().tolist())
-
-    compute_ppl_per_recording(nlls, sorted_utt_ids)
-
-    rec_id2nlls, rec_id2ppl = compute_ppl_per_recording(nlls, sorted_utt_ids)
-
-    with open(os.path.join(args.out_dir, f"{pfx}_rec_id2nlls.pkl"), "wb") as fpw:
-        pickle.dump(rec_id2nlls, fpw)
-
-    with open(
-        os.path.join(args.out_dir, f"{pfx}_rec_id2ppl.json"), "w", encoding="utf-8"
-    ) as fpw:
-        json.dump(rec_id2ppl, fpw, indent=2, ensure_ascii=False)
-
-    print(f"Saved in {args.out_dir}. Time taken {(time()-stime):.2f} sec")
->>>>>>> 22c98620
-
 
 def parse_arguments():
     """parse command line arguments"""
@@ -318,7 +182,6 @@
         required=True,
         help="path to input text file on which PPL shall be computed",
     )
-<<<<<<< HEAD
     # parser.add_argument(
     #     "--ftype",
     #     choices=['text', 'key'],
@@ -332,16 +195,6 @@
         "--out_dir", "--out_dir", "-o",
         required=True,
         help="path to out dir where results are stored",
-=======
-    parser.add_argument(
-        "--ftype",
-        choices=["key"],
-        required=True,
-        help="""input file type. text is plain text line by line,
-                        key is where first column in utterance with time_stamp (kaldi format)
-                        which will help in figuring out the chronology of utterances in
-                        in a recording""",
->>>>>>> 22c98620
     )
     parser.add_argument(
         "--bsize", "--batch_size", "-bsize", "-batch_size", "--sb", "-sb",
@@ -361,14 +214,8 @@
         choices=["indep", "max_len"],
         default="indep",
         type=str,
-<<<<<<< HEAD
         help="""How much context to use? indep is independent utterances, max_len is
         max length constrained by the pretrained model which could be 512 or 1024 tokens""",
-=======
-        help="""How much context to use? indep is independent utterances,
-max_len is max length constrained by the pretrained model which could be
-512 or 1024 tokens""",
->>>>>>> 22c98620
     )
     parser.add_argument("--bsize", type=int, default=128, help="max batch size")
     parser.add_argument(
@@ -400,16 +247,9 @@
 
     args.cuda = not args.no_cuda
 
-<<<<<<< HEAD
     # if args.context_type == "max_len" and args.ftype != "key":
     #     print("Input ftype must be 'key' when using 'max_len' context")
     #     sys.exit()
-=======
-    if args.context_type == "max_len":
-        if args.ftype != "key":
-            print("Input ftype must be 'key' when using 'max_len' context")
-            sys.exit()
->>>>>>> 22c98620
 
     return args
 
